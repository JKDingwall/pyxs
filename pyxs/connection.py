--- conflicted
+++ resolved
@@ -269,19 +269,6 @@
                 raise WindowsDriverError(str(ctypes.WinError()))
             return value
 
-<<<<<<< HEAD
-        def ValidEnum(value, func, arguments):
-            if value != ERROR_NO_MORE_ITEMS:
-                raise WindowsDriverError(str(ctypes.WinError()))
-            return value
-
-        def ValidSdid(value, func, arguments):
-            if value != ERROR_INSUFFICIENT_BUFFER:
-                raise WindowsDriverError(str(ctypes.WinError()))
-            return value
-
-=======
->>>>>>> 62e33fe6
         # Some structures used by the Windows API
         class GUID(ctypes.Structure):
             _fields_ = [
@@ -355,12 +342,12 @@
         sdid.cbSize = ctypes.sizeof(sdid)
         if not SetupDiEnumDeviceInterfaces(handle, NULL, ctypes.byref(GUID_XENBUS_IFACE), 0, ctypes.byref(sdid)):
             if ctypes.GetLastError() != ERROR_NO_MORE_ITEMS:
-                    raise ctypes.WinError()
+                    raise WindowsDriverError(str(ctypes.WinError()))
 
         buf_len = DWORD()
         if not SetupDiGetDeviceInterfaceDetail(handle, ctypes.byref(sdid), NULL, 0, ctypes.byref(buf_len), NULL):
             if ctypes.GetLastError() != ERROR_INSUFFICIENT_BUFFER:
-                raise ctypes.WinError()
+                raise WindowsDriverError(str(ctypes.WinError()))
 
         # We didn't know how big to make the structure until buf_len is assigned...
         class SP_DEVICE_INTERFACE_DETAIL_DATA_A(ctypes.Structure):
@@ -375,7 +362,7 @@
         sdidd = SP_DEVICE_INTERFACE_DETAIL_DATA_A()
         sdidd.cbSize = ctypes.sizeof(ctypes.POINTER(SP_DEVICE_INTERFACE_DETAIL_DATA_A))
         if not SetupDiGetDeviceInterfaceDetail(handle, ctypes.byref(sdid), ctypes.byref(sdidd), buf_len, NULL, NULL):
-            raise ctypes.WinError()
+            raise WindowsDriverError(str(ctypes.WinError()))
         self.path = ""+sdidd.DevicePath
 
         SetupDiDestroyDeviceInfoList(handle)
